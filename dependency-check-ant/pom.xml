<!--
This file is part of dependency-check-ant.

Licensed under the Apache License, Version 2.0 (the "License");
you may not use this file except in compliance with the License.
You may obtain a copy of the License at

    http://www.apache.org/licenses/LICENSE-2.0

Unless required by applicable law or agreed to in writing, software
distributed under the License is distributed on an "AS IS" BASIS,
WITHOUT WARRANTIES OR CONDITIONS OF ANY KIND, either express or implied.
See the License for the specific language governing permissions and
limitations under the License.

Copyright (c) 2013 - Jeremy Long. All Rights Reserved.
-->
<project xmlns="http://maven.apache.org/POM/4.0.0" xmlns:xsi="http://www.w3.org/2001/XMLSchema-instance" xsi:schemaLocation="http://maven.apache.org/POM/4.0.0 http://maven.apache.org/xsd/maven-4.0.0.xsd">
    <modelVersion>4.0.0</modelVersion>
    <parent>
        <groupId>org.owasp</groupId>
        <artifactId>dependency-check-parent</artifactId>
        <version>1.3.1-SNAPSHOT</version>
    </parent>

    <artifactId>dependency-check-ant</artifactId>
    <packaging>jar</packaging>

    <name>Dependency-Check Ant Task</name>
    <description>dependency-check-ant is an Ant Task that uses dependency-check-core to detect publicly disclosed vulnerabilities associated with the project's dependencies. The task will generate a report listing the dependency, any identified Common Platform Enumeration (CPE) identifiers, and the associated Common Vulnerability and Exposure (CVE) entries.</description>
    <!-- begin copy from http://minds.coremedia.com/2012/09/11/problem-solved-deploy-multi-module-maven-project-site-as-github-pages/ -->
    <distributionManagement>
        <site>
            <id>github-pages-site</id>
            <name>Deployment through GitHub's site deployment plugin</name>
            <url>${basedir}/../target/site/${project.version}/dependency-check-ant</url>
        </site>
    </distributionManagement>
    <!-- end copy -->
    <build>
        <resources>
            <resource>
                <directory>${basedir}/src/main/resources</directory>
                <includes>
                    <include>**/*.properties</include>
                </includes>
                <filtering>true</filtering>
            </resource>
            <resource>
                <directory>${basedir}</directory>
                <targetPath>META-INF</targetPath>
                <includes>
                    <include>LICENSE.txt</include>
                    <include>NOTICE.txt</include>
                </includes>
            </resource>
        </resources>
        <testResources>
            <testResource>
                <directory>${basedir}/src/test/resources</directory>
                <includes>
                    <include>**/*.xml</include>
                </includes>
                <filtering>true</filtering>
            </testResource>
        </testResources>
        <plugins>
            <plugin>
                <groupId>org.apache.maven.plugins</groupId>
                <artifactId>maven-resources-plugin</artifactId>
                <configuration>
                    <escapeWindowsPaths>false</escapeWindowsPaths>
                </configuration>
                <executions>
                    <!-- the following executions are solely to setup the test environment -->
                    <execution>
                        <id>copy-test-data.zip</id>
                        <phase>validate</phase>
                        <goals>
                            <goal>copy-resources</goal>
                        </goals>
                        <configuration>
                            <outputDirectory>${project.build.directory}/test-classes</outputDirectory>
                            <resources>
                                <resource>
                                    <directory>${basedir}/../src/test/resources</directory>
                                    <filtering>false</filtering>
                                    <includes>
                                        <include>data.zip</include>
                                    </includes>
                                </resource>
                            </resources>
                        </configuration>
                    </execution>
                    <execution>
                        <id>copy-test-resources-1</id>
                        <phase>validate</phase>
                        <goals>
                            <goal>copy-resources</goal>
                        </goals>
                        <configuration>
                            <outputDirectory>${project.build.directory}/test-classes/lib</outputDirectory>
                            <resources>
                                <resource>
                                    <directory>${basedir}/../src/test/resources</directory>
                                    <filtering>false</filtering>
                                    <includes>
                                        <include>org.mortbay.*.jar</include>
                                    </includes>
                                </resource>
                            </resources>
                        </configuration>
                    </execution>
                    <execution>
                        <id>copy-test-resources-2</id>
                        <phase>validate</phase>
                        <goals>
                            <goal>copy-resources</goal>
                        </goals>
                        <configuration>
                            <outputDirectory>${project.build.directory}/test-classes/jars</outputDirectory>
                            <resources>
                                <resource>
                                    <directory>${basedir}/../src/test/resources</directory>
                                    <filtering>false</filtering>
                                    <includes>
                                        <include>axis-1.4.jar</include>
                                    </includes>
                                </resource>
                            </resources>
                        </configuration>
                    </execution>
                    <execution>
                        <id>copy-test-resources-3</id>
                        <phase>validate</phase>
                        <goals>
                            <goal>copy-resources</goal>
                        </goals>
                        <configuration>
                            <outputDirectory>${project.build.directory}/test-classes/webroot</outputDirectory>
                            <resources>
                                <resource>
                                    <directory>${basedir}/../src/test/resources</directory>
                                    <filtering>false</filtering>
                                    <includes>
                                        <include>struts.jar</include>
                                    </includes>
                                </resource>
                            </resources>
                        </configuration>
                    </execution>
                    <execution>
                        <id>copy-test-resources-4</id>
                        <phase>validate</phase>
                        <goals>
                            <goal>copy-resources</goal>
                        </goals>
                        <configuration>
                            <outputDirectory>${project.build.directory}/test-classes/list</outputDirectory>
                            <resources>
                                <resource>
                                    <directory>${basedir}/../src/test/resources</directory>
                                    <filtering>false</filtering>
                                    <includes>
                                        <include>org.mortbay.jetty.jar</include>
                                    </includes>
                                </resource>
                            </resources>
                        </configuration>
                    </execution>
                    <execution>
                        <id>copy-data</id>
                        <phase>validate</phase>
                        <goals>
                            <goal>copy-resources</goal>
                        </goals>
                        <configuration>
                            <outputDirectory>${project.build.directory}/test-classes</outputDirectory>
                            <resources>
                                <resource>
                                    <directory>${basedir}/../src/test/resources</directory>
                                    <filtering>false</filtering>
                                    <includes>
                                        <include>db.cve.zip</include>
                                        <include>index.cpe.zip</include>
                                    </includes>
                                </resource>
                            </resources>
                        </configuration>
                    </execution>
                </executions>
            </plugin>
            <plugin>
                <groupId>org.apache.maven.plugins</groupId>
<<<<<<< HEAD
                <artifactId>maven-shade-plugin</artifactId>
                <version>2.4.1</version>
=======
                <artifactId>maven-compiler-plugin</artifactId>
            </plugin>
            <plugin>
                <groupId>org.apache.maven.plugins</groupId>
                <artifactId>maven-jar-plugin</artifactId>
                <configuration>
                    <archive>
                        <manifest>
                            <addClasspath>true</addClasspath>
                            <classpathPrefix>lib/</classpathPrefix>
                        </manifest>
                    </archive>
                </configuration>
            </plugin>
            <plugin>
                <groupId>org.apache.maven.plugins</groupId>
                <artifactId>maven-assembly-plugin</artifactId>
>>>>>>> 058f51e8
                <configuration>
                    <attach>false</attach> <!-- don't install/deploy this archive -->
                </configuration>
                <executions>
                    <execution>
                        <id>create-distribution</id>
                        <phase>package</phase>
                        <goals>
                            <goal>single</goal>
                        </goals>
                        <configuration>
                            <descriptors>
                                <descriptor>src/main/assembly/release.xml</descriptor>
                            </descriptors>
                        </configuration>
                    </execution>
                </executions>
            </plugin>
            <plugin>
                <groupId>org.codehaus.mojo</groupId>
                <artifactId>cobertura-maven-plugin</artifactId>
                <configuration>
                    <check>
                        <branchRate>85</branchRate>
                        <lineRate>85</lineRate>
                        <haltOnFailure>false</haltOnFailure>
                        <totalBranchRate>85</totalBranchRate>
                        <totalLineRate>85</totalLineRate>
                        <packageLineRate>85</packageLineRate>
                        <packageBranchRate>85</packageBranchRate>
                        <regexes>
                            <regex>
                                <pattern>.*\$.*</pattern>
                                <branchRate>0</branchRate>
                                <lineRate>0</lineRate>
                            </regex>
                        </regexes>
                    </check>
                </configuration>
                <executions>
                    <execution>
                        <goals>
                            <goal>clean</goal>
                        </goals>
                    </execution>
                </executions>
            </plugin>
            <plugin>
                <groupId>org.apache.maven.plugins</groupId>
                <artifactId>maven-surefire-plugin</artifactId>
                <configuration>
                    <systemProperties>
                        <property>
                            <name>data.directory</name>
                            <value>${project.build.directory}/dependency-check-data</value>
                        </property>
                    </systemProperties>
                </configuration>
            </plugin>
        </plugins>
    </build>
    <reporting>
        <plugins>
            <plugin>
                <groupId>org.apache.maven.plugins</groupId>
                <artifactId>maven-checkstyle-plugin</artifactId>
                <version>${reporting.checkstyle-plugin.version}</version>
                <configuration>
                    <enableRulesSummary>false</enableRulesSummary>
                    <enableFilesSummary>false</enableFilesSummary>
                    <configLocation>${basedir}/../src/main/config/checkstyle-checks.xml</configLocation>
                    <headerLocation>${basedir}/../src/main/config/checkstyle-header.txt</headerLocation>
                    <suppressionsLocation>${basedir}/../src/main/config/checkstyle-suppressions.xml</suppressionsLocation>
                    <suppressionsFileExpression>checkstyle.suppressions.file</suppressionsFileExpression>
                </configuration>
            </plugin>
            <plugin>
                <groupId>org.apache.maven.plugins</groupId>
                <artifactId>maven-pmd-plugin</artifactId>
                <version>${reporting.pmd-plugin.version}</version>
                <configuration>
                    <targetJdk>1.6</targetJdk>
                    <linkXref>true</linkXref>
                    <sourceEncoding>utf-8</sourceEncoding>
                    <excludes>
                        <exclude>**/generated/*.java</exclude>
                    </excludes>
                    <rulesets>
                        <ruleset>../src/main/config/dcrules.xml</ruleset>
                        <ruleset>/rulesets/java/basic.xml</ruleset>
                        <ruleset>/rulesets/java/imports.xml</ruleset>
                        <ruleset>/rulesets/java/unusedcode.xml</ruleset>
                    </rulesets>
                </configuration>
            </plugin>
        </plugins>
    </reporting>
    <dependencies>
        <dependency>
            <groupId>org.owasp</groupId>
            <artifactId>dependency-check-core</artifactId>
            <version>${project.parent.version}</version>
        </dependency>
        <dependency>
            <groupId>org.owasp</groupId>
            <artifactId>dependency-check-utils</artifactId>
            <version>${project.parent.version}</version>
        </dependency>
        <dependency>
            <groupId>org.owasp</groupId>
            <artifactId>dependency-check-core</artifactId>
            <version>${project.parent.version}</version>
            <type>test-jar</type>
            <scope>test</scope>
        </dependency>
        <dependency>
            <groupId>org.apache.ant</groupId>
            <artifactId>ant</artifactId>
        </dependency>
        <dependency>
            <groupId>org.apache.ant</groupId>
            <artifactId>ant-testutil</artifactId>
            <scope>test</scope>
        </dependency>
    </dependencies>
</project><|MERGE_RESOLUTION|>--- conflicted
+++ resolved
@@ -192,10 +192,6 @@
             </plugin>
             <plugin>
                 <groupId>org.apache.maven.plugins</groupId>
-<<<<<<< HEAD
-                <artifactId>maven-shade-plugin</artifactId>
-                <version>2.4.1</version>
-=======
                 <artifactId>maven-compiler-plugin</artifactId>
             </plugin>
             <plugin>
@@ -213,7 +209,6 @@
             <plugin>
                 <groupId>org.apache.maven.plugins</groupId>
                 <artifactId>maven-assembly-plugin</artifactId>
->>>>>>> 058f51e8
                 <configuration>
                     <attach>false</attach> <!-- don't install/deploy this archive -->
                 </configuration>
