/*
 * This file is part of dependency-check-core.
 *
 * Licensed under the Apache License, Version 2.0 (the "License");
 * you may not use this file except in compliance with the License.
 * You may obtain a copy of the License at
 *
 *     http://www.apache.org/licenses/LICENSE-2.0
 *
 * Unless required by applicable law or agreed to in writing, software
 * distributed under the License is distributed on an "AS IS" BASIS,
 * WITHOUT WARRANTIES OR CONDITIONS OF ANY KIND, either express or implied.
 * See the License for the specific language governing permissions and
 * limitations under the License.
 *
 * Copyright (c) 2014 Steve Springett. All Rights Reserved.
 */
package org.owasp.dependencycheck.agent;

import java.io.File;
import java.io.IOException;
import java.util.List;
import javax.annotation.concurrent.NotThreadSafe;
import org.owasp.dependencycheck.Engine;
import org.owasp.dependencycheck.data.nvdcve.DatabaseException;
import org.owasp.dependencycheck.data.update.exception.UpdateException;
import org.owasp.dependencycheck.dependency.Dependency;
import org.owasp.dependencycheck.dependency.Identifier;
import org.owasp.dependencycheck.dependency.Vulnerability;
import org.owasp.dependencycheck.exception.ExceptionCollection;
import org.owasp.dependencycheck.exception.ReportException;
import org.owasp.dependencycheck.exception.ScanAgentException;
import org.owasp.dependencycheck.reporting.ReportGenerator;
import org.owasp.dependencycheck.utils.Settings;
import org.slf4j.Logger;
import org.slf4j.LoggerFactory;

/**
 * This class provides a way to easily conduct a scan solely based on existing
 * evidence metadata rather than collecting evidence from the files themselves.
 * This class is based on the Ant task and Maven plugin with the exception that
 * it takes a list of dependencies that can be programmatically added from data
 * in a spreadsheet, database or some other datasource and conduct a scan based
 * on this pre-defined evidence.
 *
 * <h2>Example:</h2>
 * <pre>
 * List&lt;Dependency&gt; dependencies = new ArrayList&lt;Dependency&gt;();
 * Dependency dependency = new Dependency(new File(FileUtils.getBitBucket()));
 * dependency.getProductEvidence().addEvidence("my-datasource", "name", "Jetty", Confidence.HIGH);
 * dependency.getVersionEvidence().addEvidence("my-datasource", "version", "5.1.10", Confidence.HIGH);
 * dependency.getVendorEvidence().addEvidence("my-datasource", "vendor", "mortbay", Confidence.HIGH);
 * dependencies.add(dependency);
 *
 * DependencyCheckScanAgent scan = new DependencyCheckScanAgent();
 * scan.setDependencies(dependencies);
 * scan.setReportFormat(ReportGenerator.Format.ALL);
 * scan.setReportOutputDirectory(System.getProperty("user.home"));
 * scan.execute();
 * </pre>
 *
 * @author Steve Springett
 */
@SuppressWarnings("unused")
@NotThreadSafe
public class DependencyCheckScanAgent {

    //<editor-fold defaultstate="collapsed" desc="private fields">
    /**
     * System specific new line character.
     */
    private static final String NEW_LINE = System.getProperty("line.separator", "\n").intern();
    /**
     * Logger for use throughout the class.
     */
    private static final Logger LOGGER = LoggerFactory.getLogger(DependencyCheckScanAgent.class);
    /**
     * The application name for the report.
     */
    private String applicationName = "Dependency-Check";
    /**
     * The pre-determined dependencies to scan
     */
    private List<Dependency> dependencies;
    /**
     * The location of the data directory that contains
     */
    private String dataDirectory = null;
    /**
     * Specifies the destination directory for the generated Dependency-Check
     * report.
     */
    private String reportOutputDirectory;
    /**
     * Specifies if the build should be failed if a CVSS score above a specified
     * level is identified. The default is 11 which means since the CVSS scores
     * are 0-10, by default the build will never fail and the CVSS score is set
     * to 11. The valid range for the fail build on CVSS is 0 to 11, where
     * anything above 10 will not cause the build to fail.
     */
    private float failBuildOnCVSS = 11;
    /**
     * Sets whether auto-updating of the NVD CVE/CPE data is enabled. It is not
     * recommended that this be turned to false. Default is true.
     */
    private boolean autoUpdate = true;
    /**
     * Sets whether the data directory should be updated without performing a
     * scan. Default is false.
     */
    private boolean updateOnly = false;
    /**
     * flag indicating whether or not to generate a report of findings.
     */
    private boolean generateReport = true;
    /**
     * The report format to be generated (HTML, XML, VULN, ALL). This
     * configuration option has no affect if using this within the Site plugin
     * unless the externalReport is set to true. Default is HTML.
     */
    private ReportGenerator.Format reportFormat = ReportGenerator.Format.HTML;
    /**
     * The Proxy Server.
     */
    private String proxyServer;
    /**
     * The Proxy Port.
     */
    private String proxyPort;
    /**
     * The Proxy username.
     */
    private String proxyUsername;
    /**
     * The Proxy password.
     */
    private String proxyPassword;
    /**
     * The Connection Timeout.
     */
    private String connectionTimeout;
    /**
     * The file path used for verbose logging.
     */
    private String logFile = null;
    /**
     * flag indicating whether or not to show a summary of findings.
     */
    private boolean showSummary = true;
    /**
     * The path to the suppression file.
     */
    private String suppressionFile;
    /**
     * The password to use when connecting to the database.
     */
    private String databasePassword;
    /**
     * Whether or not the Maven Central analyzer is enabled.
     */
    private boolean centralAnalyzerEnabled = true;
    /**
     * The URL of Maven Central.
     */
    private String centralUrl;
    /**
     * Whether or not the nexus analyzer is enabled.
     */
    private boolean nexusAnalyzerEnabled = true;
    /**
     * The URL of the Nexus server.
     */
    private String nexusUrl;
    /**
     * Whether or not the defined proxy should be used when connecting to Nexus.
     */
    private boolean nexusUsesProxy = true;
    /**
     * The database driver name; such as org.h2.Driver.
     */
    private String databaseDriverName;
    /**
     * The path to the database driver JAR file if it is not on the class path.
     */
    private String databaseDriverPath;
    /**
     * The database connection string.
     */
    private String connectionString;
    /**
     * The user name for connecting to the database.
     */
    private String databaseUser;
    /**
     * Additional ZIP File extensions to add analyze. This should be a
     * comma-separated list of file extensions to treat like ZIP files.
     */
    private String zipExtensions;
    /**
     * The url for the modified NVD CVE (1.2 schema).
     */
    private String cveUrl12Modified;
    /**
     * The url for the modified NVD CVE (2.0 schema).
     */
    private String cveUrl20Modified;
    /**
     * Base Data Mirror URL for CVE 1.2.
     */
    private String cveUrl12Base;
    /**
     * Data Mirror URL for CVE 2.0.
     */
    private String cveUrl20Base;
    /**
     * The path to Mono for .NET assembly analysis on non-windows systems.
     */
    private String pathToMono;
    /**
     * The configured settings.
     */
    private Settings settings;
    /**
     * The path to optional dependency-check properties file. This will be used
     * to side-load additional user-defined properties.
     * {@link Settings#mergeProperties(String)}
     */
    private String propertiesFilePath;
    //</editor-fold>
    //<editor-fold defaultstate="collapsed" desc="getters/setters">

    /**
     * Get the value of applicationName.
     *
     * @return the value of applicationName
     */
    public String getApplicationName() {
        return applicationName;
    }

    /**
     * Set the value of applicationName.
     *
     * @param applicationName new value of applicationName
     */
    public void setApplicationName(String applicationName) {
        this.applicationName = applicationName;
    }

    /**
     * Returns a list of pre-determined dependencies.
     *
     * @return returns a list of dependencies
     */
    public List<Dependency> getDependencies() {
        return dependencies;
    }

    /**
     * Sets the list of dependencies to scan.
     *
     * @param dependencies new value of dependencies
     */
    public void setDependencies(List<Dependency> dependencies) {
        this.dependencies = dependencies;
    }

    /**
     * Get the value of dataDirectory.
     *
     * @return the value of dataDirectory
     */
    public String getDataDirectory() {
        return dataDirectory;
    }

    /**
     * Set the value of dataDirectory.
     *
     * @param dataDirectory new value of dataDirectory
     */
    public void setDataDirectory(String dataDirectory) {
        this.dataDirectory = dataDirectory;
    }

    /**
     * Get the value of reportOutputDirectory.
     *
     * @return the value of reportOutputDirectory
     */
    public String getReportOutputDirectory() {
        return reportOutputDirectory;
    }

    /**
     * Set the value of reportOutputDirectory.
     *
     * @param reportOutputDirectory new value of reportOutputDirectory
     */
    public void setReportOutputDirectory(String reportOutputDirectory) {
        this.reportOutputDirectory = reportOutputDirectory;
    }

    /**
     * Get the value of failBuildOnCVSS.
     *
     * @return the value of failBuildOnCVSS
     */
    public float getFailBuildOnCVSS() {
        return failBuildOnCVSS;
    }

    /**
     * Set the value of failBuildOnCVSS.
     *
     * @param failBuildOnCVSS new value of failBuildOnCVSS
     */
    public void setFailBuildOnCVSS(float failBuildOnCVSS) {
        this.failBuildOnCVSS = failBuildOnCVSS;
    }

    /**
     * Get the value of autoUpdate.
     *
     * @return the value of autoUpdate
     */
    public boolean isAutoUpdate() {
        return autoUpdate;
    }

    /**
     * Set the value of autoUpdate.
     *
     * @param autoUpdate new value of autoUpdate
     */
    public void setAutoUpdate(boolean autoUpdate) {
        this.autoUpdate = autoUpdate;
    }

    /**
     * Get the value of updateOnly.
     *
     * @return the value of updateOnly
     */
    public boolean isUpdateOnly() {
        return updateOnly;
    }

    /**
     * Set the value of updateOnly.
     *
     * @param updateOnly new value of updateOnly
     */
    public void setUpdateOnly(boolean updateOnly) {
        this.updateOnly = updateOnly;
    }

    /**
     * Get the value of generateReport.
     *
     * @return the value of generateReport
     */
    public boolean isGenerateReport() {
        return generateReport;
    }

    /**
     * Set the value of generateReport.
     *
     * @param generateReport new value of generateReport
     */
    public void setGenerateReport(boolean generateReport) {
        this.generateReport = generateReport;
    }

    /**
     * Get the value of reportFormat.
     *
     * @return the value of reportFormat
     */
    public ReportGenerator.Format getReportFormat() {
        return reportFormat;
    }

    /**
     * Set the value of reportFormat.
     *
     * @param reportFormat new value of reportFormat
     */
    public void setReportFormat(ReportGenerator.Format reportFormat) {
        this.reportFormat = reportFormat;
    }

    /**
     * Get the value of proxyServer.
     *
     * @return the value of proxyServer
     */
    public String getProxyServer() {
        return proxyServer;
    }

    /**
     * Set the value of proxyServer.
     *
     * @param proxyServer new value of proxyServer
     */
    public void setProxyServer(String proxyServer) {
        this.proxyServer = proxyServer;
    }

    /**
     * Get the value of proxyServer.
     *
     * @return the value of proxyServer
     * @deprecated use
     * {@link org.owasp.dependencycheck.agent.DependencyCheckScanAgent#getProxyServer()}
     * instead
     */
    @Deprecated
    public String getProxyUrl() {
        return proxyServer;
    }

    /**
     * Set the value of proxyServer.
     *
     * @param proxyUrl new value of proxyServer
     * @deprecated use {@link org.owasp.dependencycheck.agent.DependencyCheckScanAgent#setProxyServer(java.lang.String)
     * } instead
     */
    @Deprecated
    public void setProxyUrl(String proxyUrl) {
        this.proxyServer = proxyUrl;
    }

    /**
     * Get the value of proxyPort.
     *
     * @return the value of proxyPort
     */
    public String getProxyPort() {
        return proxyPort;
    }

    /**
     * Set the value of proxyPort.
     *
     * @param proxyPort new value of proxyPort
     */
    public void setProxyPort(String proxyPort) {
        this.proxyPort = proxyPort;
    }

    /**
     * Get the value of proxyUsername.
     *
     * @return the value of proxyUsername
     */
    public String getProxyUsername() {
        return proxyUsername;
    }

    /**
     * Set the value of proxyUsername.
     *
     * @param proxyUsername new value of proxyUsername
     */
    public void setProxyUsername(String proxyUsername) {
        this.proxyUsername = proxyUsername;
    }

    /**
     * Get the value of proxyPassword.
     *
     * @return the value of proxyPassword
     */
    public String getProxyPassword() {
        return proxyPassword;
    }

    /**
     * Set the value of proxyPassword.
     *
     * @param proxyPassword new value of proxyPassword
     */
    public void setProxyPassword(String proxyPassword) {
        this.proxyPassword = proxyPassword;
    }

    /**
     * Get the value of connectionTimeout.
     *
     * @return the value of connectionTimeout
     */
    public String getConnectionTimeout() {
        return connectionTimeout;
    }

    /**
     * Set the value of connectionTimeout.
     *
     * @param connectionTimeout new value of connectionTimeout
     */
    public void setConnectionTimeout(String connectionTimeout) {
        this.connectionTimeout = connectionTimeout;
    }

    /**
     * Get the value of logFile.
     *
     * @return the value of logFile
     */
    public String getLogFile() {
        return logFile;
    }

    /**
     * Set the value of logFile.
     *
     * @param logFile new value of logFile
     */
    public void setLogFile(String logFile) {
        this.logFile = logFile;
    }

    /**
     * Get the value of suppressionFile.
     *
     * @return the value of suppressionFile
     */
    public String getSuppressionFile() {
        return suppressionFile;
    }

    /**
     * Set the value of suppressionFile.
     *
     * @param suppressionFile new value of suppressionFile
     */
    public void setSuppressionFile(String suppressionFile) {
        this.suppressionFile = suppressionFile;
    }

    /**
     * Get the value of showSummary.
     *
     * @return the value of showSummary
     */
    public boolean isShowSummary() {
        return showSummary;
    }

    /**
     * Set the value of showSummary.
     *
     * @param showSummary new value of showSummary
     */
    public void setShowSummary(boolean showSummary) {
        this.showSummary = showSummary;
    }

    /**
     * Get the value of centralAnalyzerEnabled.
     *
     * @return the value of centralAnalyzerEnabled
     */
    public boolean isCentralAnalyzerEnabled() {
        return centralAnalyzerEnabled;
    }

    /**
     * Set the value of centralAnalyzerEnabled.
     *
     * @param centralAnalyzerEnabled new value of centralAnalyzerEnabled
     */
    public void setCentralAnalyzerEnabled(boolean centralAnalyzerEnabled) {
        this.centralAnalyzerEnabled = centralAnalyzerEnabled;
    }

    /**
     * Get the value of centralUrl.
     *
     * @return the value of centralUrl
     */
    public String getCentralUrl() {
        return centralUrl;
    }

    /**
     * Set the value of centralUrl.
     *
     * @param centralUrl new value of centralUrl
     */
    public void setCentralUrl(String centralUrl) {
        this.centralUrl = centralUrl;
    }

    /**
     * Get the value of nexusAnalyzerEnabled.
     *
     * @return the value of nexusAnalyzerEnabled
     */
    public boolean isNexusAnalyzerEnabled() {
        return nexusAnalyzerEnabled;
    }

    /**
     * Set the value of nexusAnalyzerEnabled.
     *
     * @param nexusAnalyzerEnabled new value of nexusAnalyzerEnabled
     */
    public void setNexusAnalyzerEnabled(boolean nexusAnalyzerEnabled) {
        this.nexusAnalyzerEnabled = nexusAnalyzerEnabled;
    }

    /**
     * Get the value of nexusUrl.
     *
     * @return the value of nexusUrl
     */
    public String getNexusUrl() {
        return nexusUrl;
    }

    /**
     * Set the value of nexusUrl.
     *
     * @param nexusUrl new value of nexusUrl
     */
    public void setNexusUrl(String nexusUrl) {
        this.nexusUrl = nexusUrl;
    }

    /**
     * Get the value of nexusUsesProxy.
     *
     * @return the value of nexusUsesProxy
     */
    public boolean isNexusUsesProxy() {
        return nexusUsesProxy;
    }

    /**
     * Set the value of nexusUsesProxy.
     *
     * @param nexusUsesProxy new value of nexusUsesProxy
     */
    public void setNexusUsesProxy(boolean nexusUsesProxy) {
        this.nexusUsesProxy = nexusUsesProxy;
    }

    /**
     * Get the value of databaseDriverName.
     *
     * @return the value of databaseDriverName
     */
    public String getDatabaseDriverName() {
        return databaseDriverName;
    }

    /**
     * Set the value of databaseDriverName.
     *
     * @param databaseDriverName new value of databaseDriverName
     */
    public void setDatabaseDriverName(String databaseDriverName) {
        this.databaseDriverName = databaseDriverName;
    }

    /**
     * Get the value of databaseDriverPath.
     *
     * @return the value of databaseDriverPath
     */
    public String getDatabaseDriverPath() {
        return databaseDriverPath;
    }

    /**
     * Set the value of databaseDriverPath.
     *
     * @param databaseDriverPath new value of databaseDriverPath
     */
    public void setDatabaseDriverPath(String databaseDriverPath) {
        this.databaseDriverPath = databaseDriverPath;
    }

    /**
     * Get the value of connectionString.
     *
     * @return the value of connectionString
     */
    public String getConnectionString() {
        return connectionString;
    }

    /**
     * Set the value of connectionString.
     *
     * @param connectionString new value of connectionString
     */
    public void setConnectionString(String connectionString) {
        this.connectionString = connectionString;
    }

    /**
     * Get the value of databaseUser.
     *
     * @return the value of databaseUser
     */
    public String getDatabaseUser() {
        return databaseUser;
    }

    /**
     * Set the value of databaseUser.
     *
     * @param databaseUser new value of databaseUser
     */
    public void setDatabaseUser(String databaseUser) {
        this.databaseUser = databaseUser;
    }

    /**
     * Get the value of databasePassword.
     *
     * @return the value of databasePassword
     */
    public String getDatabasePassword() {
        return databasePassword;
    }

    /**
     * Set the value of databasePassword.
     *
     * @param databasePassword new value of databasePassword
     */
    public void setDatabasePassword(String databasePassword) {
        this.databasePassword = databasePassword;
    }

    /**
     * Get the value of zipExtensions.
     *
     * @return the value of zipExtensions
     */
    public String getZipExtensions() {
        return zipExtensions;
    }

    /**
     * Set the value of zipExtensions.
     *
     * @param zipExtensions new value of zipExtensions
     */
    public void setZipExtensions(String zipExtensions) {
        this.zipExtensions = zipExtensions;
    }

    /**
     * Get the value of cveUrl12Modified.
     *
     * @return the value of cveUrl12Modified
     */
    public String getCveUrl12Modified() {
        return cveUrl12Modified;
    }

    /**
     * Set the value of cveUrl12Modified.
     *
     * @param cveUrl12Modified new value of cveUrl12Modified
     */
    public void setCveUrl12Modified(String cveUrl12Modified) {
        this.cveUrl12Modified = cveUrl12Modified;
    }

    /**
     * Get the value of cveUrl20Modified.
     *
     * @return the value of cveUrl20Modified
     */
    public String getCveUrl20Modified() {
        return cveUrl20Modified;
    }

    /**
     * Set the value of cveUrl20Modified.
     *
     * @param cveUrl20Modified new value of cveUrl20Modified
     */
    public void setCveUrl20Modified(String cveUrl20Modified) {
        this.cveUrl20Modified = cveUrl20Modified;
    }

    /**
     * Get the value of cveUrl12Base.
     *
     * @return the value of cveUrl12Base
     */
    public String getCveUrl12Base() {
        return cveUrl12Base;
    }

    /**
     * Set the value of cveUrl12Base.
     *
     * @param cveUrl12Base new value of cveUrl12Base
     */
    public void setCveUrl12Base(String cveUrl12Base) {
        this.cveUrl12Base = cveUrl12Base;
    }

    /**
     * Get the value of cveUrl20Base.
     *
     * @return the value of cveUrl20Base
     */
    public String getCveUrl20Base() {
        return cveUrl20Base;
    }

    /**
     * Set the value of cveUrl20Base.
     *
     * @param cveUrl20Base new value of cveUrl20Base
     */
    public void setCveUrl20Base(String cveUrl20Base) {
        this.cveUrl20Base = cveUrl20Base;
    }

    /**
     * Get the value of pathToMono.
     *
     * @return the value of pathToMono
     */
    public String getPathToMono() {
        return pathToMono;
    }

    /**
     * Set the value of pathToMono.
     *
     * @param pathToMono new value of pathToMono
     */
    public void setPathToMono(String pathToMono) {
        this.pathToMono = pathToMono;
    }

    /**
     * Get the value of propertiesFilePath.
     *
     * @return the value of propertiesFilePath
     */
    public String getPropertiesFilePath() {
        return propertiesFilePath;
    }

    /**
     * Set the value of propertiesFilePath.
     *
     * @param propertiesFilePath new value of propertiesFilePath
     */
    public void setPropertiesFilePath(String propertiesFilePath) {
        this.propertiesFilePath = propertiesFilePath;
    }
    //</editor-fold>

    /**
     * Executes the Dependency-Check on the dependent libraries.
     *
     * @return the Engine used to scan the dependencies.
     * @throws ExceptionCollection a collection of one or more exceptions that
     * occurred during analysis.
     */
    private Engine executeDependencyCheck() throws ExceptionCollection {
        populateSettings();
        final Engine engine;
        try {
            engine = new Engine(settings);
        } catch (DatabaseException ex) {
            throw new ExceptionCollection(ex, true);
        }
        if (this.updateOnly) {
            try {
                engine.doUpdates();
            } catch (UpdateException ex) {
                throw new ExceptionCollection("Unable to perform update", ex);
            }
        } else {
            engine.setDependencies(this.dependencies);
            engine.analyzeDependencies();
        }
        return engine;
    }

    /**
     * Generates the reports for a given dependency-check engine.
     *
     * @param engine a dependency-check engine
     * @param outDirectory the directory to write the reports to
     * @throws ScanAgentException thrown if there is an error generating the
     * report
     */
    private void generateExternalReports(Engine engine, File outDirectory) throws ScanAgentException {
        try {
            engine.writeReports(applicationName, outDirectory, this.reportFormat.name());
        } catch (ReportException ex) {
            LOGGER.debug("Unexpected exception occurred during analysis; please see the verbose error log for more details.", ex);
            throw new ScanAgentException("Error generating the report", ex);
        }
    }

    /**
     * Takes the properties supplied and updates the dependency-check settings.
     * Additionally, this sets the system properties required to change the
     * proxy server, port, and connection timeout.
     */
    private void populateSettings() {
        settings = new Settings();
        if (dataDirectory != null) {
            settings.setString(Settings.KEYS.DATA_DIRECTORY, dataDirectory);
        } else {
            final File jarPath = new File(DependencyCheckScanAgent.class.getProtectionDomain().getCodeSource().getLocation().getPath());
            final File base = jarPath.getParentFile();
            final String sub = settings.getString(Settings.KEYS.DATA_DIRECTORY);
            final File dataDir = new File(base, sub);
            settings.setString(Settings.KEYS.DATA_DIRECTORY, dataDir.getAbsolutePath());
        }
        if (propertiesFilePath != null) {
            try {
                settings.mergeProperties(propertiesFilePath);
                LOGGER.info("Successfully loaded user-defined properties");
            } catch (IOException e) {
                LOGGER.error("Unable to merge user-defined properties", e);
                LOGGER.error("Continuing execution");
            }
        }

        settings.setBoolean(Settings.KEYS.AUTO_UPDATE, autoUpdate);
        settings.setStringIfNotEmpty(Settings.KEYS.PROXY_SERVER, proxyServer);
        settings.setStringIfNotEmpty(Settings.KEYS.PROXY_PORT, proxyPort);
        settings.setStringIfNotEmpty(Settings.KEYS.PROXY_USERNAME, proxyUsername);
        settings.setStringIfNotEmpty(Settings.KEYS.PROXY_PASSWORD, proxyPassword);
        settings.setStringIfNotEmpty(Settings.KEYS.CONNECTION_TIMEOUT, connectionTimeout);
        settings.setStringIfNotEmpty(Settings.KEYS.SUPPRESSION_FILE, suppressionFile);
        settings.setBoolean(Settings.KEYS.ANALYZER_CENTRAL_ENABLED, centralAnalyzerEnabled);
        settings.setStringIfNotEmpty(Settings.KEYS.ANALYZER_CENTRAL_URL, centralUrl);
        settings.setBoolean(Settings.KEYS.ANALYZER_NEXUS_ENABLED, nexusAnalyzerEnabled);
        settings.setStringIfNotEmpty(Settings.KEYS.ANALYZER_NEXUS_URL, nexusUrl);
        settings.setBoolean(Settings.KEYS.ANALYZER_NEXUS_USES_PROXY, nexusUsesProxy);
        settings.setStringIfNotEmpty(Settings.KEYS.DB_DRIVER_NAME, databaseDriverName);
        settings.setStringIfNotEmpty(Settings.KEYS.DB_DRIVER_PATH, databaseDriverPath);
        settings.setStringIfNotEmpty(Settings.KEYS.DB_CONNECTION_STRING, connectionString);
        settings.setStringIfNotEmpty(Settings.KEYS.DB_USER, databaseUser);
        settings.setStringIfNotEmpty(Settings.KEYS.DB_PASSWORD, databasePassword);
        settings.setStringIfNotEmpty(Settings.KEYS.ADDITIONAL_ZIP_EXTENSIONS, zipExtensions);
        settings.setStringIfNotEmpty(Settings.KEYS.CVE_MODIFIED_12_URL, cveUrl12Modified);
        settings.setStringIfNotEmpty(Settings.KEYS.CVE_MODIFIED_20_URL, cveUrl20Modified);
        settings.setStringIfNotEmpty(Settings.KEYS.CVE_SCHEMA_1_2, cveUrl12Base);
        settings.setStringIfNotEmpty(Settings.KEYS.CVE_SCHEMA_2_0, cveUrl20Base);
        settings.setStringIfNotEmpty(Settings.KEYS.ANALYZER_ASSEMBLY_MONO_PATH, pathToMono);
    }

    /**
     * Executes the dependency-check and generates the report.
     *
     * @return a reference to the engine used to perform the scan.
     * @throws org.owasp.dependencycheck.exception.ScanAgentException thrown if
     * there is an exception executing the scan.
     */
    public Engine execute() throws ScanAgentException {
        Engine engine = null;
        try {
            engine = executeDependencyCheck();
            if (!this.updateOnly) {
                if (this.generateReport) {
                    generateExternalReports(engine, new File(this.reportOutputDirectory));
                }
                if (this.showSummary) {
                    showSummary(engine.getDependencies());
                }
                if (this.failBuildOnCVSS <= 10) {
                    checkForFailure(engine.getDependencies());
                }
            }
        } catch (ExceptionCollection ex) {
            if (ex.isFatal()) {
                LOGGER.error("A fatal exception occurred during analysis; analysis has stopped. Please see the debug log for more details.");
                LOGGER.debug("", ex);
            }
            throw new ScanAgentException("One or more exceptions occurred during analysis; please see the debug log for more details.", ex);
        } finally {
            settings.cleanup(true);
            if (engine != null) {
                engine.close();
            }
        }
        return engine;
    }

    /**
     * Checks to see if a vulnerability has been identified with a CVSS score
     * that is above the threshold set in the configuration.
     *
     * @param dependencies the list of dependency objects
     * @throws org.owasp.dependencycheck.exception.ScanAgentException thrown if
     * there is an exception executing the scan.
     */
    private void checkForFailure(Dependency[] dependencies) throws ScanAgentException {
        final StringBuilder ids = new StringBuilder();
        for (Dependency d : dependencies) {
            boolean addName = true;
            for (Vulnerability v : d.getVulnerabilities()) {
                if (v.getCvssScore() >= failBuildOnCVSS) {
                    if (addName) {
                        addName = false;
                        ids.append(NEW_LINE).append(d.getFileName()).append(": ");
                        ids.append(v.getName());
                    } else {
                        ids.append(", ").append(v.getName());
                    }
                }
            }
        }
        if (ids.length() > 0) {
<<<<<<< HEAD
            final String msg = String.format("%n%nDependency-Check Failure:%n"
                    + "One or more dependencies were identified with vulnerabilities that have a CVSS score greater than '%.1f': %s%n"
                    + "See the dependency-check report for more details.%n%n", failBuildOnCVSS, ids.toString());
=======
            final String msg;
            if (showSummary) {
                msg = String.format("%n%nDependency-Check Failure:%n"
                        + "One or more dependencies were identified with vulnerabilities that have a CVSS score greater than '%.1f': %s%n"
                        + "See the dependency-check report for more details.%n%n", failBuildOnCVSS, ids.toString());
            } else {
                msg = String.format("%n%nDependency-Check Failure:%n"
                        + "One or more dependencies were identified with vulnerabilities.%n%n"
                        + "See the dependency-check report for more details.%n%n");
            }

>>>>>>> 9db70120
            throw new ScanAgentException(msg);
        }
    }

    /**
     * Generates a warning message listing a summary of dependencies and their
     * associated CPE and CVE entries.
     *
     * @param dependencies a list of dependency objects
     */
    private void showSummary(Dependency[] dependencies) {
        final StringBuilder summary = new StringBuilder();
        for (Dependency d : dependencies) {
            boolean firstEntry = true;
            final StringBuilder ids = new StringBuilder();
            for (Vulnerability v : d.getVulnerabilities()) {
                if (firstEntry) {
                    firstEntry = false;
                } else {
                    ids.append(", ");
                }
                ids.append(v.getName());
            }
            if (ids.length() > 0) {
                summary.append(d.getFileName()).append(" (");
                firstEntry = true;
                for (Identifier id : d.getIdentifiers()) {
                    if (firstEntry) {
                        firstEntry = false;
                    } else {
                        summary.append(", ");
                    }
                    summary.append(id.getValue());
                }
                summary.append(") : ").append(ids).append(NEW_LINE);
            }
        }
        if (summary.length() > 0) {
            LOGGER.warn("\n\nOne or more dependencies were identified with known vulnerabilities:\n\n{}\n\n"
                    + "See the dependency-check report for more details.\n\n",
                    summary.toString());
        }
    }
}<|MERGE_RESOLUTION|>--- conflicted
+++ resolved
@@ -1025,11 +1025,6 @@
             }
         }
         if (ids.length() > 0) {
-<<<<<<< HEAD
-            final String msg = String.format("%n%nDependency-Check Failure:%n"
-                    + "One or more dependencies were identified with vulnerabilities that have a CVSS score greater than '%.1f': %s%n"
-                    + "See the dependency-check report for more details.%n%n", failBuildOnCVSS, ids.toString());
-=======
             final String msg;
             if (showSummary) {
                 msg = String.format("%n%nDependency-Check Failure:%n"
@@ -1040,8 +1035,6 @@
                         + "One or more dependencies were identified with vulnerabilities.%n%n"
                         + "See the dependency-check report for more details.%n%n");
             }
-
->>>>>>> 9db70120
             throw new ScanAgentException(msg);
         }
     }
