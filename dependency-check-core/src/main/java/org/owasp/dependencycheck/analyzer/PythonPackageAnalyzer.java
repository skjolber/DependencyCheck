/*
 * This file is part of dependency-check-core.
 *
 * Licensed under the Apache License, Version 2.0 (the "License");
 * you may not use this file except in compliance with the License.
 * You may obtain a copy of the License at
 *
 *     http://www.apache.org/licenses/LICENSE-2.0
 *
 * Unless required by applicable law or agreed to in writing, software
 * distributed under the License is distributed on an "AS IS" BASIS,
 * WITHOUT WARRANTIES OR CONDITIONS OF ANY KIND, either express or implied.
 * See the License for the specific language governing permissions and
 * limitations under the License.
 *
 * Copyright (c) 2015 Institute for Defense Analyses. All Rights Reserved.
 */
package org.owasp.dependencycheck.analyzer;

import org.apache.commons.io.FileUtils;
import org.apache.commons.io.filefilter.NameFileFilter;
import org.apache.commons.io.filefilter.SuffixFileFilter;
import org.owasp.dependencycheck.Engine;
import org.owasp.dependencycheck.analyzer.exception.AnalysisException;
import org.owasp.dependencycheck.dependency.Confidence;
import org.owasp.dependencycheck.dependency.Dependency;
import org.owasp.dependencycheck.utils.FileFilterBuilder;
import org.owasp.dependencycheck.utils.Settings;
import org.owasp.dependencycheck.utils.UrlStringUtils;

import java.io.File;
import java.io.FileFilter;
import java.io.IOException;
import java.nio.charset.Charset;
import java.util.regex.Matcher;
import java.util.regex.Pattern;
import javax.annotation.concurrent.ThreadSafe;
import org.owasp.dependencycheck.dependency.EvidenceType;
import org.owasp.dependencycheck.exception.InitializationException;

/**
 * Used to analyze a Python package, and collect information that can be used to
 * determine the associated CPE.
 *
 * @author Dale Visser
 */
@Experimental
@ThreadSafe
public class PythonPackageAnalyzer extends AbstractFileTypeAnalyzer {

	/**
	 * A descriptor for the type of dependencies processed or added by this analyzer
	 */
	public static final String DEPENDENCY_ECOSYSTEM = "Python.Pkg";

    /**
     * Used when compiling file scanning regex patterns.
     */
    private static final int REGEX_OPTIONS = Pattern.DOTALL | Pattern.CASE_INSENSITIVE;

    /**
     * Filename extensions for files to be analyzed.
     */
    private static final String EXTENSIONS = "py";

    /**
     * Pattern for matching the module doc string in a source file.
     */
    private static final Pattern MODULE_DOCSTRING = Pattern.compile("^(['\\\"]{3})(.*?)\\1", REGEX_OPTIONS);

    /**
     * Matches assignments to version variables in Python source code.
     */
    private static final Pattern VERSION_PATTERN = Pattern.compile("\\b(__)?version(__)? *= *(['\"]+)(\\d+\\.\\d+.*?)\\3",
            REGEX_OPTIONS);

    /**
     * Matches assignments to title variables in Python source code.
     */
    private static final Pattern TITLE_PATTERN = compileAssignPattern("title");

    /**
     * Matches assignments to summary variables in Python source code.
     */
    private static final Pattern SUMMARY_PATTERN = compileAssignPattern("summary");

    /**
     * Matches assignments to URL/URL variables in Python source code.
     */
    private static final Pattern URI_PATTERN = compileAssignPattern("ur[il]");

    /**
     * Matches assignments to home page variables in Python source code.
     */
    private static final Pattern HOMEPAGE_PATTERN = compileAssignPattern("home_?page");

    /**
     * Matches assignments to author variables in Python source code.
     */
    private static final Pattern AUTHOR_PATTERN = compileAssignPattern("author");

    /**
     * Filter that detects files named "__init__.py".
     */
    private static final FileFilter INIT_PY_FILTER = new NameFileFilter("__init__.py");

    /**
     * The file filter for python files.
     */
    private static final FileFilter PY_FILTER = new SuffixFileFilter(".py");

    /**
     * The file filter used to determine which files this analyzer supports.
     */
    private static final FileFilter FILTER = FileFilterBuilder.newInstance().addExtensions(EXTENSIONS).build();
    
    /**
     * Returns the name of the Python Package Analyzer.
     *
     * @return the name of the analyzer
     */
    @Override
    public String getName() {
        return "Python Package Analyzer";
    }

    /**
     * Tell that we are used for information collection.
     *
     * @return INFORMATION_COLLECTION
     */
    @Override
    public AnalysisPhase getAnalysisPhase() {
        return AnalysisPhase.INFORMATION_COLLECTION;
    }

    /**
     * Returns the key name for the analyzers enabled setting.
     *
     * @return the key name for the analyzers enabled setting
     */
    @Override
    protected String getAnalyzerEnabledSettingKey() {
        return Settings.KEYS.ANALYZER_PYTHON_PACKAGE_ENABLED;
    }

    /**
     * Returns the FileFilter
     *
     * @return the FileFilter
     */
    @Override
    protected FileFilter getFileFilter() {
        return FILTER;
    }

    /**
     * No-op initializer implementation.
     *
     * @param engine a reference to the dependency-check engine
     * @throws InitializationException never thrown
     */
    @Override
    protected void prepareFileTypeAnalyzer(Engine engine) throws InitializationException {
        // Nothing to do here.
    }

    /**
     * Utility function to create a regex pattern matcher.
     *
     * @param name the value to use when constructing the assignment pattern
     * @return the compiled Pattern
     */
    private static Pattern compileAssignPattern(String name) {
        return Pattern.compile(
                String.format("\\b(__)?%s(__)?\\b *= *(['\"]+)(.*?)\\3", name),
                REGEX_OPTIONS);
    }

    /**
     * Analyzes python packages and adds evidence to the dependency.
     *
     * @param dependency the dependency being analyzed
     * @param engine the engine being used to perform the scan
     * @throws AnalysisException thrown if there is an unrecoverable error
     * analyzing the dependency
     */
    @Override
    protected void analyzeDependency(Dependency dependency, Engine engine)
            throws AnalysisException {
		dependency.setEcosystem(DEPENDENCY_ECOSYSTEM);
    	    final File file = dependency.getActualFile();
        final File parent = file.getParentFile();
        final String parentName = parent.getName();
        if (INIT_PY_FILTER.accept(file)) {
            //by definition, the containing folder of __init__.py is considered the package, even the file is empty:
            //"The __init__.py files are required to make Python treat the directories as containing packages"
            //see section "6.4 Packages" from https://docs.python.org/2/tutorial/modules.html;
<<<<<<< HEAD
            dependency.setDisplayFileName(parentName + "/__init__.py");
            dependency.addEvidence(EvidenceType.PRODUCT, file.getName(), "PackageName", parentName, Confidence.HIGHEST);
=======
			dependency.setName(parentName);
            dependency.getProductEvidence().addEvidence(file.getName(),
                    "PackageName", parentName, Confidence.HIGHEST);
>>>>>>> c33cc3f2

            final File[] fileList = parent.listFiles(PY_FILTER);
            if (fileList != null) {
                for (final File sourceFile : fileList) {
                    analyzeFileContents(dependency, sourceFile);
                }
            }
        } else {
            engine.removeDependency(dependency);
        }
    }

    /**
     * This should gather information from leading docstrings, file comments,
     * and assignments to __version__, __title__, __summary__, __uri__, __url__,
     * __home*page__, __author__, and their all caps equivalents.
     *
     * @param dependency the dependency being analyzed
     * @param file the file name to analyze
     * @return whether evidence was found
     * @throws AnalysisException thrown if there is an unrecoverable error
     */
    private boolean analyzeFileContents(Dependency dependency, File file)
            throws AnalysisException {
        String contents;
        try {
            contents = FileUtils.readFileToString(file, Charset.defaultCharset()).trim();
        } catch (IOException e) {
            throw new AnalysisException("Problem occurred while reading dependency file.", e);
        }
        boolean found = false;
        if (!contents.isEmpty()) {
            final String source = file.getName();
<<<<<<< HEAD
            found = gatherEvidence(dependency, EvidenceType.VERSION, VERSION_PATTERN, contents,
                    source, "SourceVersion", Confidence.MEDIUM);
=======
            found = gatherVersionEvidence(VERSION_PATTERN, contents, source,
                    dependency.getVersionEvidence(), "SourceVersion",
                    Confidence.MEDIUM,dependency);
>>>>>>> c33cc3f2
            found |= addSummaryInfo(dependency, SUMMARY_PATTERN, 4, contents,
                    source, "summary");
            if (INIT_PY_FILTER.accept(file)) {
                found |= addSummaryInfo(dependency, MODULE_DOCSTRING, 2,
                        contents, source, "docstring");
            }
            found |= gatherEvidence(dependency, EvidenceType.PRODUCT, TITLE_PATTERN, contents,
                    source, "SourceTitle", Confidence.LOW);

            found |= gatherEvidence(dependency, EvidenceType.VENDOR, AUTHOR_PATTERN, contents,
                    source, "SourceAuthor", Confidence.MEDIUM);
            found |= gatherHomePageEvidence(dependency, EvidenceType.VENDOR, URI_PATTERN,
                    source, "URL", contents);
            found |= gatherHomePageEvidence(dependency, EvidenceType.VENDOR, HOMEPAGE_PATTERN,
                    source, "HomePage", contents);
        }
        return found;
    }

    /**
     * Adds summary information to the dependency
     *
     * @param dependency the dependency being analyzed
     * @param pattern the pattern used to perform analysis
     * @param group the group from the pattern that indicates the data to use
     * @param contents the data being analyzed
     * @param source the source name to use when recording the evidence
     * @param key the key name to use when recording the evidence
     * @return true if evidence was collected; otherwise false
     */
    private boolean addSummaryInfo(Dependency dependency, Pattern pattern,
            int group, String contents, String source, String key) {
        final Matcher matcher = pattern.matcher(contents);
        final boolean found = matcher.find();
        if (found) {
            JarAnalyzer.addDescription(dependency, matcher.group(group),
                    source, key);
        }
        return found;
    }

    /**
     * Collects evidence from the home page URL.
     *
     * @param dependency the dependency that is being analyzed
     * @param type the type of evidence
     * @param pattern the pattern to match
     * @param source the source of the evidence
     * @param name the name of the evidence
     * @param contents the home page URL
     * @return true if evidence was collected; otherwise false
     */
    private boolean gatherHomePageEvidence(Dependency dependency, EvidenceType type, Pattern pattern,
            String source, String name, String contents) {
        final Matcher matcher = pattern.matcher(contents);
        boolean found = false;
        if (matcher.find()) {
            final String url = matcher.group(4);
            if (UrlStringUtils.isUrl(url)) {
                found = true;
                dependency.addEvidence(type, source, name, url, Confidence.MEDIUM);
            }
        }
        return found;
    }

    /**
     * Gather evidence from a Python source file using the given string
     * assignment regex pattern.
     *
     * @param dependency the dependency that is being analyzed
     * @param type the type of evidence
     * @param pattern to scan contents with
     * @param contents of Python source file
     * @param source for storing evidence
     * @param name of evidence
     * @param confidence in evidence
     * @return whether evidence was found
     */
    private boolean gatherEvidence(Dependency dependency, EvidenceType type, Pattern pattern, String contents,
            String source, String name, Confidence confidence) {
        final Matcher matcher = pattern.matcher(contents);
        final boolean found = matcher.find();
        if (found) {
            dependency.addEvidence(type, source, name, matcher.group(4), confidence);
        }
        return found;
    }
<<<<<<< HEAD
=======
    
    /**
     * Gather package version evidence from a Python source file using the given string
     * assignment regex pattern.
     *
     * @param pattern to scan contents with
     * @param contents of Python source file
     * @param source for storing evidence
     * @param evidence to store evidence in
     * @param name of evidence
     * @param confidence in evidence
     * @return whether evidence was found
     */
	private boolean gatherVersionEvidence(Pattern pattern, String contents, String source, EvidenceCollection evidence,
			String name, Confidence confidence, Dependency d) {
		final Matcher matcher = pattern.matcher(contents);
		final boolean found = matcher.find();
		if (found) {
			evidence.addEvidence(source, name, matcher.group(4), confidence);
			d.setVersion(matcher.group(4));
		}
		return found;
	}

    @Override
    protected String getAnalyzerEnabledSettingKey() {
        return Settings.KEYS.ANALYZER_PYTHON_PACKAGE_ENABLED;
    }
>>>>>>> c33cc3f2
}<|MERGE_RESOLUTION|>--- conflicted
+++ resolved
@@ -48,10 +48,11 @@
 @ThreadSafe
 public class PythonPackageAnalyzer extends AbstractFileTypeAnalyzer {
 
-	/**
-	 * A descriptor for the type of dependencies processed or added by this analyzer
-	 */
-	public static final String DEPENDENCY_ECOSYSTEM = "Python.Pkg";
+    /**
+     * A descriptor for the type of dependencies processed or added by this
+     * analyzer
+     */
+    public static final String DEPENDENCY_ECOSYSTEM = "Python.Pkg";
 
     /**
      * Used when compiling file scanning regex patterns.
@@ -113,7 +114,7 @@
      * The file filter used to determine which files this analyzer supports.
      */
     private static final FileFilter FILTER = FileFilterBuilder.newInstance().addExtensions(EXTENSIONS).build();
-    
+
     /**
      * Returns the name of the Python Package Analyzer.
      *
@@ -188,22 +189,16 @@
     @Override
     protected void analyzeDependency(Dependency dependency, Engine engine)
             throws AnalysisException {
-		dependency.setEcosystem(DEPENDENCY_ECOSYSTEM);
-    	    final File file = dependency.getActualFile();
+        dependency.setEcosystem(DEPENDENCY_ECOSYSTEM);
+        final File file = dependency.getActualFile();
         final File parent = file.getParentFile();
         final String parentName = parent.getName();
         if (INIT_PY_FILTER.accept(file)) {
             //by definition, the containing folder of __init__.py is considered the package, even the file is empty:
             //"The __init__.py files are required to make Python treat the directories as containing packages"
             //see section "6.4 Packages" from https://docs.python.org/2/tutorial/modules.html;
-<<<<<<< HEAD
-            dependency.setDisplayFileName(parentName + "/__init__.py");
             dependency.addEvidence(EvidenceType.PRODUCT, file.getName(), "PackageName", parentName, Confidence.HIGHEST);
-=======
-			dependency.setName(parentName);
-            dependency.getProductEvidence().addEvidence(file.getName(),
-                    "PackageName", parentName, Confidence.HIGHEST);
->>>>>>> c33cc3f2
+            dependency.setName(parentName);
 
             final File[] fileList = parent.listFiles(PY_FILTER);
             if (fileList != null) {
@@ -237,14 +232,8 @@
         boolean found = false;
         if (!contents.isEmpty()) {
             final String source = file.getName();
-<<<<<<< HEAD
             found = gatherEvidence(dependency, EvidenceType.VERSION, VERSION_PATTERN, contents,
                     source, "SourceVersion", Confidence.MEDIUM);
-=======
-            found = gatherVersionEvidence(VERSION_PATTERN, contents, source,
-                    dependency.getVersionEvidence(), "SourceVersion",
-                    Confidence.MEDIUM,dependency);
->>>>>>> c33cc3f2
             found |= addSummaryInfo(dependency, SUMMARY_PATTERN, 4, contents,
                     source, "summary");
             if (INIT_PY_FILTER.accept(file)) {
@@ -330,38 +319,10 @@
         final boolean found = matcher.find();
         if (found) {
             dependency.addEvidence(type, source, name, matcher.group(4), confidence);
+            if (type == EvidenceType.VERSION) {
+                dependency.setVersion(matcher.group(4));
+            }
         }
         return found;
     }
-<<<<<<< HEAD
-=======
-    
-    /**
-     * Gather package version evidence from a Python source file using the given string
-     * assignment regex pattern.
-     *
-     * @param pattern to scan contents with
-     * @param contents of Python source file
-     * @param source for storing evidence
-     * @param evidence to store evidence in
-     * @param name of evidence
-     * @param confidence in evidence
-     * @return whether evidence was found
-     */
-	private boolean gatherVersionEvidence(Pattern pattern, String contents, String source, EvidenceCollection evidence,
-			String name, Confidence confidence, Dependency d) {
-		final Matcher matcher = pattern.matcher(contents);
-		final boolean found = matcher.find();
-		if (found) {
-			evidence.addEvidence(source, name, matcher.group(4), confidence);
-			d.setVersion(matcher.group(4));
-		}
-		return found;
-	}
-
-    @Override
-    protected String getAnalyzerEnabledSettingKey() {
-        return Settings.KEYS.ANALYZER_PYTHON_PACKAGE_ENABLED;
-    }
->>>>>>> c33cc3f2
 }