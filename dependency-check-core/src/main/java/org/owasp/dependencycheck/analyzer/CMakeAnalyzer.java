/*
 * This file is part of dependency-check-core.
 *
 * Licensed under the Apache License, Version 2.0 (the "License");
 * you may not use this file except in compliance with the License.
 * You may obtain a copy of the License at
 *
 *     http://www.apache.org/licenses/LICENSE-2.0
 *
 * Unless required by applicable law or agreed to in writing, software
 * distributed under the License is distributed on an "AS IS" BASIS,
 * WITHOUT WARRANTIES OR CONDITIONS OF ANY KIND, either express or implied.
 * See the License for the specific language governing permissions and
 * limitations under the License.
 *
 * Copyright (c) 2015 Institute for Defense Analyses. All Rights Reserved.
 */
package org.owasp.dependencycheck.analyzer;

import org.apache.commons.io.FileUtils;
import org.apache.commons.lang3.StringUtils;
import org.owasp.dependencycheck.Engine;
import org.owasp.dependencycheck.analyzer.exception.AnalysisException;
import org.owasp.dependencycheck.dependency.Confidence;
import org.owasp.dependencycheck.dependency.Dependency;
import org.owasp.dependencycheck.utils.Checksum;
import org.owasp.dependencycheck.utils.FileFilterBuilder;
import org.owasp.dependencycheck.utils.Settings;
import org.slf4j.Logger;
import org.slf4j.LoggerFactory;

import java.io.File;
import java.io.FileFilter;
import java.io.IOException;
import java.io.UnsupportedEncodingException;
import java.nio.charset.Charset;
import java.security.MessageDigest;
import java.security.NoSuchAlgorithmException;
import java.util.regex.Matcher;
import java.util.regex.Pattern;
import org.owasp.dependencycheck.dependency.EvidenceType;
import org.owasp.dependencycheck.exception.InitializationException;

/**
 * <p>
 * Used to analyze CMake build files, and collect information that can be used
 * to determine the associated CPE.</p>
 * <p>
 * Note: This analyzer catches straightforward invocations of the project
 * command, plus some other observed patterns of version inclusion in real CMake
 * projects. Many projects make use of older versions of CMake and/or use custom
 * "homebrew" ways to insert version information. Hopefully as the newer CMake
 * call pattern grows in usage, this analyzer allow more CPEs to be
 * identified.</p>
 *
 * @author Dale Visser
 */
@Experimental
public class CMakeAnalyzer extends AbstractFileTypeAnalyzer {

    /**
     * A descriptor for the type of dependencies processed or added by this analyzer
     */
     public static final String DEPENDENCY_ECOSYSTEM = "CMAKE";
     
    /**
     * The logger.
     */
    private static final Logger LOGGER = LoggerFactory.getLogger(CMakeAnalyzer.class);

    /**
     * Used when compiling file scanning regex patterns.
     */
    private static final int REGEX_OPTIONS = Pattern.DOTALL
            | Pattern.CASE_INSENSITIVE | Pattern.MULTILINE;

    /**
     * Regex to extract the product information.
     */
    private static final Pattern PROJECT = Pattern.compile(
            "^ *project *\\([ \\n]*(\\w+)[ \\n]*.*?\\)", REGEX_OPTIONS);

    /**
     * Regex to extract product and version information.
     *
     * Group 1: Product
     *
     * Group 2: Version
     */
    private static final Pattern SET_VERSION = Pattern
            .compile(
                    "^ *set\\s*\\(\\s*(\\w+)_version\\s+\"?(\\d+(?:\\.\\d+)+)[\\s\"]?\\)",
                    REGEX_OPTIONS);

    /**
     * Detects files that can be analyzed.
     */
    private static final FileFilter FILTER = FileFilterBuilder.newInstance().addExtensions(".cmake")
            .addFilenames("CMakeLists.txt").build();

    /**
     * Returns the name of the CMake analyzer.
     *
     * @return the name of the analyzer
     */
    @Override
    public String getName() {
        return "CMake Analyzer";
    }

    /**
     * Tell that we are used for information collection.
     *
     * @return INFORMATION_COLLECTION
     */
    @Override
    public AnalysisPhase getAnalysisPhase() {
        return AnalysisPhase.INFORMATION_COLLECTION;
    }

    /**
     * Returns the set of supported file extensions.
     *
     * @return the set of supported file extensions
     */
    @Override
    protected FileFilter getFileFilter() {
        return FILTER;
    }

    /**
     * Initializes the analyzer.
     *
     * @param engine a reference to the dependency-check engine
     * @throws InitializationException thrown if an exception occurs getting an
     * instance of SHA1
     */
    @Override
    protected void prepareFileTypeAnalyzer(Engine engine) throws InitializationException {
        try {
            getSha1MessageDigest();
        } catch (IllegalStateException ex) {
            setEnabled(false);
            throw new InitializationException("Unable to create SHA1 MessageDigest", ex);
        }
    }

    /**
     * Analyzes python packages and adds evidence to the dependency.
     *
     * @param dependency the dependency being analyzed
     * @param engine the engine being used to perform the scan
     * @throws AnalysisException thrown if there is an unrecoverable error
     * analyzing the dependency
     */
    @Override
    protected void analyzeDependency(Dependency dependency, Engine engine)
            throws AnalysisException {
		dependency.setEcosystem(DEPENDENCY_ECOSYSTEM);
        final File file = dependency.getActualFile();
        final String name = file.getName();
        String contents;
        try {
            contents = FileUtils.readFileToString(file, Charset.defaultCharset()).trim();
        } catch (IOException e) {
            throw new AnalysisException(
                    "Problem occurred while reading dependency file.", e);
        }

        if (StringUtils.isNotBlank(contents)) {
            final Matcher m = PROJECT.matcher(contents);
            int count = 0;
            while (m.find()) {
                count++;
                LOGGER.debug(String.format(
                        "Found project command match with %d groups: %s",
                        m.groupCount(), m.group(0)));
                final String group = m.group(1);
                LOGGER.debug("Group 1: {}", group);
<<<<<<< HEAD
                dependency.addEvidence(EvidenceType.PRODUCT, name, "Project", group, Confidence.HIGH);
                dependency.addEvidence(EvidenceType.VENDOR, name, "Project", group, Confidence.HIGH);
=======
                dependency.getProductEvidence().addEvidence(name, "Project",
                        group, Confidence.HIGH);
                dependency.setName(group);
>>>>>>> c33cc3f2
            }
            LOGGER.debug("Found {} matches.", count);
            analyzeSetVersionCommand(dependency, engine, contents);
        }
    }

    /**
     * Extracts the version information from the contents. If more then one
     * version is found additional dependencies are added to the dependency
     * list.
     *
     * @param dependency the dependency being analyzed
     * @param engine the dependency-check engine
     * @param contents the version information
     */
    @edu.umd.cs.findbugs.annotations.SuppressFBWarnings(
            value = "DM_DEFAULT_ENCODING",
            justification = "Default encoding is only used if UTF-8 is not available")
    private void analyzeSetVersionCommand(Dependency dependency, Engine engine, String contents) {
        Dependency currentDep = dependency;

        final Matcher m = SET_VERSION.matcher(contents);
        int count = 0;
        while (m.find()) {
            count++;
            LOGGER.debug("Found project command match with {} groups: {}",
                    m.groupCount(), m.group(0));
            String product = m.group(1);
            final String version = m.group(2);
            LOGGER.debug("Group 1: {}", product);
            LOGGER.debug("Group 2: {}", version);
            final String aliasPrefix = "ALIASOF_";
            if (product.startsWith(aliasPrefix)) {
                product = product.replaceFirst(aliasPrefix, "");
            }
            if (count > 1) {
                //TODO - refactor so we do not assign to the parameter (checkstyle)
                currentDep = new Dependency(dependency.getActualFile());
                currentDep.setEcosystem(DEPENDENCY_ECOSYSTEM);
                final String filePath = String.format("%s:%s", dependency.getFilePath(), product);
                currentDep.setFilePath(filePath);

                byte[] path;
                try {
                    path = filePath.getBytes("UTF-8");
                } catch (UnsupportedEncodingException ex) {
                    path = filePath.getBytes();
                }
                final MessageDigest sha1 = getSha1MessageDigest();
                currentDep.setSha1sum(Checksum.getHex(sha1.digest(path)));
                engine.addDependency(currentDep);
            }
<<<<<<< HEAD
            final String source = currentDep.getDisplayFileName();
            currentDep.addEvidence(EvidenceType.PRODUCT, source, "Product", product, Confidence.MEDIUM);
            currentDep.addEvidence(EvidenceType.VENDOR, source, "Vendor", product, Confidence.MEDIUM);
            currentDep.addEvidence(EvidenceType.VERSION, source, "Version", version, Confidence.MEDIUM);
=======
            final String source = currentDep.getFileName();
            currentDep.getProductEvidence().addEvidence(source, "Product",
                    product, Confidence.MEDIUM);
            currentDep.getVersionEvidence().addEvidence(source, "Version",
                    version, Confidence.MEDIUM);
            currentDep.setName(product);
            currentDep.setVersion(version);
>>>>>>> c33cc3f2
        }
        LOGGER.debug("Found {} matches.", count);
    }

    @Override
    protected String getAnalyzerEnabledSettingKey() {
        return Settings.KEYS.ANALYZER_CMAKE_ENABLED;
    }

    /**
     * Returns the sha1 message digest.
     *
     * @return the sha1 message digest
     */
    private MessageDigest getSha1MessageDigest() {
        try {
            return MessageDigest.getInstance("SHA1");
        } catch (NoSuchAlgorithmException e) {
            LOGGER.error(e.getMessage());
            throw new IllegalStateException("Failed to obtain the SHA1 message digest.", e);
        }
    }
}<|MERGE_RESOLUTION|>--- conflicted
+++ resolved
@@ -59,10 +59,11 @@
 public class CMakeAnalyzer extends AbstractFileTypeAnalyzer {
 
     /**
-     * A descriptor for the type of dependencies processed or added by this analyzer
-     */
-     public static final String DEPENDENCY_ECOSYSTEM = "CMAKE";
-     
+     * A descriptor for the type of dependencies processed or added by this
+     * analyzer
+     */
+    public static final String DEPENDENCY_ECOSYSTEM = "CMAKE";
+
     /**
      * The logger.
      */
@@ -71,8 +72,7 @@
     /**
      * Used when compiling file scanning regex patterns.
      */
-    private static final int REGEX_OPTIONS = Pattern.DOTALL
-            | Pattern.CASE_INSENSITIVE | Pattern.MULTILINE;
+    private static final int REGEX_OPTIONS = Pattern.DOTALL | Pattern.CASE_INSENSITIVE | Pattern.MULTILINE;
 
     /**
      * Regex to extract the product information.
@@ -87,10 +87,8 @@
      *
      * Group 2: Version
      */
-    private static final Pattern SET_VERSION = Pattern
-            .compile(
-                    "^ *set\\s*\\(\\s*(\\w+)_version\\s+\"?(\\d+(?:\\.\\d+)+)[\\s\"]?\\)",
-                    REGEX_OPTIONS);
+    private static final Pattern SET_VERSION = Pattern.compile(
+            "^ *set\\s*\\(\\s*(\\w+)_version\\s+\"?(\\d+(?:\\.\\d+)+)[\\s\"]?\\)", REGEX_OPTIONS);
 
     /**
      * Detects files that can be analyzed.
@@ -154,9 +152,8 @@
      * analyzing the dependency
      */
     @Override
-    protected void analyzeDependency(Dependency dependency, Engine engine)
-            throws AnalysisException {
-		dependency.setEcosystem(DEPENDENCY_ECOSYSTEM);
+    protected void analyzeDependency(Dependency dependency, Engine engine) throws AnalysisException {
+        dependency.setEcosystem(DEPENDENCY_ECOSYSTEM);
         final File file = dependency.getActualFile();
         final String name = file.getName();
         String contents;
@@ -166,7 +163,6 @@
             throw new AnalysisException(
                     "Problem occurred while reading dependency file.", e);
         }
-
         if (StringUtils.isNotBlank(contents)) {
             final Matcher m = PROJECT.matcher(contents);
             int count = 0;
@@ -177,14 +173,9 @@
                         m.groupCount(), m.group(0)));
                 final String group = m.group(1);
                 LOGGER.debug("Group 1: {}", group);
-<<<<<<< HEAD
                 dependency.addEvidence(EvidenceType.PRODUCT, name, "Project", group, Confidence.HIGH);
                 dependency.addEvidence(EvidenceType.VENDOR, name, "Project", group, Confidence.HIGH);
-=======
-                dependency.getProductEvidence().addEvidence(name, "Project",
-                        group, Confidence.HIGH);
                 dependency.setName(group);
->>>>>>> c33cc3f2
             }
             LOGGER.debug("Found {} matches.", count);
             analyzeSetVersionCommand(dependency, engine, contents);
@@ -237,20 +228,12 @@
                 currentDep.setSha1sum(Checksum.getHex(sha1.digest(path)));
                 engine.addDependency(currentDep);
             }
-<<<<<<< HEAD
-            final String source = currentDep.getDisplayFileName();
+            final String source = currentDep.getFileName();
             currentDep.addEvidence(EvidenceType.PRODUCT, source, "Product", product, Confidence.MEDIUM);
             currentDep.addEvidence(EvidenceType.VENDOR, source, "Vendor", product, Confidence.MEDIUM);
             currentDep.addEvidence(EvidenceType.VERSION, source, "Version", version, Confidence.MEDIUM);
-=======
-            final String source = currentDep.getFileName();
-            currentDep.getProductEvidence().addEvidence(source, "Product",
-                    product, Confidence.MEDIUM);
-            currentDep.getVersionEvidence().addEvidence(source, "Version",
-                    version, Confidence.MEDIUM);
             currentDep.setName(product);
             currentDep.setVersion(version);
->>>>>>> c33cc3f2
         }
         LOGGER.debug("Found {} matches.", count);
     }
@@ -261,9 +244,9 @@
     }
 
     /**
-     * Returns the sha1 message digest.
-     *
-     * @return the sha1 message digest
+     * Returns the SHA1 message digest.
+     *
+     * @return the SHA1 message digest
      */
     private MessageDigest getSha1MessageDigest() {
         try {
