--- conflicted
+++ resolved
@@ -23,16 +23,15 @@
 # holds 8 days of updates, we are using 7 just to be safe.
 cve.url.modified.validfordays=7
 
-<<<<<<< HEAD
-=======
-# the location of the zipped CVE database and Lucene index. If specified and
+# The location of the zipped CVE H2 database and CPE Lucene index. If specified and
 # a full download of data is required this URL will be used and the data extracted
 # into the specified "data" directory. Additionally, after pulling the data the
 # system will attempt to update the modified. Thus, if one were maintaining an
 # internal copy of the data one would not need to update it nightly.
+# If the 'modified' URLs below for the CVE are removed and a batch url is provided
+# then if an update is required, the entre zip file will be downloaded.
 #batch.update.url=file:///C:/path/to/data.zip
 
->>>>>>> 1d05ef7a
 # the path to the modified nvd cve xml file.
 cve.url-1.2.modified=http://nvd.nist.gov/download/nvdcve-modified.xml
 cve.url-2.0.modified=http://static.nvd.nist.gov/feeds/xml/cve/nvdcve-2.0-modified.xml
