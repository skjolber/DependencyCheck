--- conflicted
+++ resolved
@@ -328,19 +328,13 @@
                 .desc("The path to Mono for .NET Assembly analysis on non-windows systems.")
                 .build();
 
-<<<<<<< HEAD
-        final Option pathToBundleAudit = OptionBuilder.withArgName("path").hasArg()
-                .withLongOpt(ARGUMENT.PATH_TO_BUNDLE_AUDIT)
-                .withDescription("The path to bundle-audit for Gem bundle analysis.").create();
-
-        final Option connectionTimeout = OptionBuilder.withArgName("timeout").hasArg().withLongOpt(ARGUMENT.CONNECTION_TIMEOUT)
-                .withDescription("The connection timeout (in milliseconds) to use when downloading resources.")
-                .create(ARGUMENT.CONNECTION_TIMEOUT_SHORT);
-=======
+        final Option pathToBundleAudit = Option.builder().argName("path").hasArg()
+                .longOpt(ARGUMENT.PATH_TO_BUNDLE_AUDIT)
+                .desc("The path to bundle-audit for Gem bundle analysis.").build();
+
         final Option connectionTimeout = Option.builder(ARGUMENT.CONNECTION_TIMEOUT_SHORT).argName("timeout").hasArg().longOpt(ARGUMENT.CONNECTION_TIMEOUT)
                 .desc("The connection timeout (in milliseconds) to use when downloading resources.")
                 .build();
->>>>>>> 57ae0f16
 
         final Option proxyServer = Option.builder().argName("server").hasArg().longOpt(ARGUMENT.PROXY_SERVER)
                 .desc("The proxy server to use when downloading resources.").build();
@@ -427,13 +421,14 @@
                 .addOption(disableJarAnalyzer)
                 .addOption(disableArchiveAnalyzer)
                 .addOption(disableAssemblyAnalyzer)
-                .addOption(OptionBuilder.withLongOpt(ARGUMENT.DISABLE_BUNDLE_AUDIT)
-                        .withDescription("Disable the Ruby Bundler Audit Analyzer.").create())
+                .addOption(pathToBundleAudit)
                 .addOption(disablePythonDistributionAnalyzer)
                 .addOption(disableCmakeAnalyzer)
                 .addOption(disablePythonPackageAnalyzer)
                 .addOption(Option.builder().longOpt(ARGUMENT.DISABLE_RUBYGEMS)
                         .desc("Disable the Ruby Gemspec Analyzer.").build())
+                .addOption(Option.builder().longOpt(ARGUMENT.DISABLE_BUNDLE_AUDIT)
+                        .desc("Disable the Ruby Bundler-Audit Analyzer.").build())
                 .addOption(disableAutoconfAnalyzer)
                 .addOption(disableOpenSSLAnalyzer)
                 .addOption(disableNuspecAnalyzer)
